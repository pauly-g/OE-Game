--- conflicted
+++ resolved
@@ -732,24 +732,14 @@
       handleGameOver(score);
       
       // Check if score was already submitted to prevent duplicate submissions
-<<<<<<< HEAD
-      if (scoreSubmittedRef.current[score]) {
-=======
       if (scoreSubmittedRef.current[getScoreKey(score, currentUser?.uid)]) {
->>>>>>> 115eabf6
         console.log(`[App] Score ${score} already submitted, preventing duplicate submission`);
         return;
       }
       
-<<<<<<< HEAD
-      // Only proceed with submission if the user is authenticated
-      if (currentUser && userData) {
-        console.log('[App] User is authenticated, checking if high score');
-=======
       // Only proceed with submission if the user is fully authenticated AND has company AND accepted marketing
       if (currentUser && userData && userData.company && userData.marketingOptIn) {
         console.log('[App] User is fully authenticated with company and marketing consent, checking if high score');
->>>>>>> 115eabf6
         // Check if high score and submit if it is
         handleSubmitScore(score, true); // true = check if high score first
       } else {
@@ -767,11 +757,7 @@
       console.log('[App] Received checkGameAuth event, score:', score);
       
       // Check if score was already submitted to prevent duplicate submissions
-<<<<<<< HEAD
-      if (scoreSubmittedRef.current[score]) {
-=======
       if (scoreSubmittedRef.current[getScoreKey(score, currentUser?.uid)]) {
->>>>>>> 115eabf6
         console.log(`[App] Score ${score} already submitted, preventing duplicate submission`);
         return;
       }
@@ -794,8 +780,6 @@
       const customEvent = event as CustomEvent;
       console.log('[App] Received showGameLeaderboard event', customEvent.detail);
       
-<<<<<<< HEAD
-=======
       // Debounce rapid clicks - only allow one leaderboard open per 1 second
       const now = Date.now();
       const lastOpen = (window as any).lastLeaderboardOpen || 0;
@@ -809,7 +793,6 @@
       console.log('[App] Allowing leaderboard open, time since last:', timeSinceLastOpen);
       (window as any).lastLeaderboardOpen = now;
       
->>>>>>> 115eabf6
       // Extract score and submission flag from event if available
       let eventScore: number | undefined;
       let submittingScore = false;
